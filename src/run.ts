--- conflicted
+++ resolved
@@ -1,8 +1,4 @@
 import { abortIfCancelled } from './utils/clack-utils';
-<<<<<<< HEAD
-import 'dotenv/config';
-=======
->>>>>>> a9a7cd35
 
 import type { WizardOptions } from './utils/types';
 import { detectNextJs, runNextjsWizard } from './nextjs/nextjs-wizard';
@@ -10,10 +6,7 @@
 import { getIntegrationDescription, Integration } from './lib/constants';
 import { readEnvironment } from './utils/environment';
 import clack from './utils/clack';
-<<<<<<< HEAD
-=======
 import path from 'path';
->>>>>>> a9a7cd35
 
 type Args = {
   integration?: Integration;
@@ -32,13 +25,6 @@
     ...readEnvironment(),
   };
 
-<<<<<<< HEAD
-  clack.intro(`PostHog Wizard ${tryGetWizardVersion()}`);
-
-  const integration = finalArgs.integration ?? (await getIntegrationForSetup());
-
-=======
->>>>>>> a9a7cd35
   const wizardOptions: WizardOptions = {
     debug: finalArgs.debug ?? false,
     forceInstall: finalArgs.forceInstall ?? false,
@@ -63,28 +49,9 @@
   }
 }
 
-<<<<<<< HEAD
-function tryGetWizardVersion(): string {
-  let version = process.env.npm_package_version;
-  if (!version) {
-    try {
-      const wizardPkgJson = JSON.parse(
-        readFileSync('../package.json', 'utf-8'),
-      ) as PackageDotJson;
-      version = wizardPkgJson.version;
-    } catch {
-      // ignore
-    }
-  }
-  return version ?? '';
-}
-
-async function detectIntegration(): Promise<Integration | undefined> {
-=======
 async function detectIntegration(
   options: Pick<WizardOptions, 'installDir'>,
 ): Promise<Integration | undefined> {
->>>>>>> a9a7cd35
   const detectors = [detectNextJs];
 
   for (const detector of detectors) {
@@ -95,15 +62,10 @@
   }
 }
 
-<<<<<<< HEAD
-async function getIntegrationForSetup() {
-  const detectedIntegration = await detectIntegration();
-=======
 async function getIntegrationForSetup(
   options: Pick<WizardOptions, 'installDir'>,
 ) {
   const detectedIntegration = await detectIntegration(options);
->>>>>>> a9a7cd35
 
   if (detectedIntegration) {
     clack.log.success(
