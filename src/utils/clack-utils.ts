--- conflicted
+++ resolved
@@ -22,14 +22,9 @@
   DEFAULT_HOST_URL,
   DUMMY_PROJECT_API_KEY,
   ISSUES_URL,
-<<<<<<< HEAD
   type Integration,
-} from '../../lib/constants';
-import { analytics } from './analytics';
-=======
 } from '../lib/constants';
-import { Analytics } from './analytics';
->>>>>>> a9a7cd35
+import { analytics, Analytics } from './analytics';
 import clack from './clack';
 
 interface ProjectData {
@@ -236,7 +231,7 @@
 
     clack.note(
       note ??
-        `Please upgrade to ${acceptableVersions} if you wish to use the PostHog Wizard.`,
+      `Please upgrade to ${acceptableVersions} if you wish to use the PostHog Wizard.`,
     );
     const continueWithUnsupportedVersion = await abortIfCancelled(
       clack.confirm({
@@ -267,11 +262,8 @@
   packageNameDisplayLabel,
   packageManager,
   forceInstall = false,
-<<<<<<< HEAD
   integration,
-=======
   installDir,
->>>>>>> a9a7cd35
 }: {
   /** The string that is passed to the package manager CLI as identifier to install (e.g. `posthog-js`, or `posthog-js@^1.100.0`) */
   packageName: string;
@@ -282,12 +274,10 @@
   packageManager?: PackageManager;
   /** Add force install flag to command to skip install precondition fails */
   forceInstall?: boolean;
-<<<<<<< HEAD
   /** The integration that is being used */
   integration?: string;
-=======
+  /** The directory to install the package in */
   installDir: string;
->>>>>>> a9a7cd35
 }): Promise<{ packageManager?: PackageManager }> {
   return traceStep('install-package', async () => {
     if (alreadyInstalled && askBeforeUpdating) {
@@ -318,8 +308,7 @@
     try {
       await new Promise<void>((resolve, reject) => {
         childProcess.exec(
-          `${pkgManager.installCommand} ${packageName} ${pkgManager.flags} ${
-            forceInstall ? pkgManager.forceInstallFlag : ''
+          `${pkgManager.installCommand} ${packageName} ${pkgManager.flags} ${forceInstall ? pkgManager.forceInstallFlag : ''
           }`,
           { cwd: installDir },
           (err, stdout, stderr) => {
@@ -375,15 +364,9 @@
 }
 
 export async function runPrettierIfInstalled({
-<<<<<<< HEAD
+  installDir,
   integration,
-}: {
-  integration: Integration;
-}): Promise<void> {
-=======
-  installDir,
-}: Pick<WizardOptions, 'installDir'>): Promise<void> {
->>>>>>> a9a7cd35
+}: Pick<WizardOptions, 'installDir'> & { integration: Integration }): Promise<void> {
   return traceStep('run-prettier', async () => {
     if (!isInGitRepo()) {
       // We only run formatting on changed files. If we're not in a git repo, we can't find
@@ -592,8 +575,8 @@
 
     clack.log
       .info(`In the meantime, we'll add a dummy project API key (${chalk.cyan(
-      `"${DUMMY_PROJECT_API_KEY}"`,
-    )}) for you to replace later.
+        `"${DUMMY_PROJECT_API_KEY}"`,
+      )}) for you to replace later.
 You can find your Project API key here:
 ${chalk.cyan(`${CLOUD_URL}/settings/project#variables`)}`);
   }
@@ -766,8 +749,7 @@
   hint?: string,
 ): Promise<void> {
   clack.log.step(
-    `Add the following code to your ${chalk.cyan(basename(filename))} file:${
-      hint ? chalk.dim(` (${chalk.dim(hint)})`) : ''
+    `Add the following code to your ${chalk.cyan(basename(filename))} file:${hint ? chalk.dim(` (${chalk.dim(hint)})`) : ''
     }`,
   );
 
