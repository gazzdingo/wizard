export type PostHogProjectData = Record<string, unknown>;

export type PreselectedProject = {
  project: PostHogProjectData;
  authToken: string;
};

export type WizardOptions = {
  /**
   * Whether to enable debug mode.
   */
  debug: boolean;

  /**
   * Whether to force install the SDK package to continue with the installation in case
   * any package manager checks are failing (e.g. peer dependency versions).
   *
   * Use with caution and only if you know what you're doing.
   *
   * Does not apply to all wizard flows (currently NPM only)
   */
  forceInstall: boolean;

  /**
   * The directory to run the wizard in.
   */
  installDir: string;

  /**
   * The cloud region to use.
   */
  cloudRegion?: CloudRegion;

  /**
   * Whether to select the default option for all questions automatically.
   */
  default: boolean;
};

export interface Feature {
  id: string;
  prompt: string;
  enabledHint?: string;
  disabledHint?: string;
}

<<<<<<< HEAD
export type FileChange = {
  filePath: string;
  oldContent?: string;
  newContent: string;
};
=======
export type CloudRegion = 'us' | 'eu';
>>>>>>> e2a0671d
<|MERGE_RESOLUTION|>--- conflicted
+++ resolved
@@ -44,12 +44,10 @@
   disabledHint?: string;
 }
 
-<<<<<<< HEAD
 export type FileChange = {
   filePath: string;
   oldContent?: string;
   newContent: string;
 };
-=======
-export type CloudRegion = 'us' | 'eu';
->>>>>>> e2a0671d
+
+export type CloudRegion = 'us' | 'eu';