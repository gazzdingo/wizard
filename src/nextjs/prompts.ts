--- conflicted
+++ resolved
@@ -7,50 +7,9 @@
   `,
 });
 
-<<<<<<< HEAD
 export const getGenerateFileChangesPromptTemplate = () => baseGenerateFileChangesPromptTemplate.partial({
   integration_name: 'Next.js',
   integration_rules: `
   - You should implement both posthog-js and posthog-node.
   `,
-=======
-export const generateFileChangesPromptTemplate = new PromptTemplate({
-  inputVariables: [
-    'file_content',
-    'documentation',
-    'file_path',
-    'changed_files',
-    'unchanged_files',
-  ],
-  template: `You are a PostHog installation wizard, a master AI programming assistant that implements PostHog for Next.js projects.
-
-Your task is to update the file to integrate PostHog according to the documentation.
-Do not return a diff — you should return the complete updated file content.
-
-Rules:
-- Preserve the existing code formatting and style.
-- Only make the changes required by the documentation.
-- If no changes are needed, return the file as-is.
-- If the current file is empty, and you think it should be created, you can add the contents of the new file.
-- The file structure of the project may be different than the documentation, you should follow the file structure of the project.
-- Use relative imports if you are unsure what the project import paths are.
-
-CONTEXT
----
-
-Documentation for integrating PostHog with Next.js:
-{documentation}
-
-The file you are updating is:
-{file_path}
-
-Here are the changes you have already made to the project:
-{changed_files}
-
-Here are the files that have not been changed yet:
-{unchanged_files}
-
-Below is the current file contents:
-{file_content}`,
->>>>>>> e2a0671d
 });